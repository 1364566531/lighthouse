/**
 * @license Copyright 2017 Google Inc. All Rights Reserved.
 * Licensed under the Apache License, Version 2.0 (the "License"); you may not use this file except in compliance with the License. You may obtain a copy of the License at http://www.apache.org/licenses/LICENSE-2.0
 * Unless required by applicable law or agreed to in writing, software distributed under the License is distributed on an "AS IS" BASIS, WITHOUT WARRANTIES OR CONDITIONS OF ANY KIND, either express or implied. See the License for the specific language governing permissions and limitations under the License.
 */
'use strict';

/* globals self, Util */

/** @typedef {import('./dom.js')} DOM */
/** @typedef {import('./report-renderer.js')} ReportRenderer */
/** @typedef {import('./report-renderer.js').AuditJSON} AuditJSON */
/** @typedef {import('./report-renderer.js').CategoryJSON} CategoryJSON */
/** @typedef {import('./report-renderer.js').GroupJSON} GroupJSON */
/** @typedef {import('./details-renderer.js')} DetailsRenderer */
/** @typedef {import('./util.js')} Util */

class CategoryRenderer {
  /**
   * @param {DOM} dom
   * @param {DetailsRenderer} detailsRenderer
   */
  constructor(dom, detailsRenderer) {
    /** @type {DOM} */
    this.dom = dom;
    /** @type {DetailsRenderer} */
    this.detailsRenderer = detailsRenderer;
    /** @type {ParentNode} */
    this.templateContext = this.dom.document();

    this.detailsRenderer.setTemplateContext(this.templateContext);
  }

  /**
   * @param {AuditJSON} audit
   * @param {number} index
   * @return {Element}
   */
  renderAudit(audit, index) {
    const tmpl = this.dom.cloneTemplate('#tmpl-lh-audit', this.templateContext);
    return this.populateAuditValues(audit, index, tmpl);
  }

  /**
   * Populate an DOM tree with audit details. Used by renderAudit and renderOpportunity
   * @param {!ReportRenderer.AuditJSON} audit
   * @param {number} index
   * @param {!DocumentFragment} tmpl
   * @return {!Element}
   */
  populateAuditValues(audit, index, tmpl) {
    const auditEl = this.dom.find('.lh-audit', tmpl);
    auditEl.id = audit.result.id;
    const scoreDisplayMode = audit.result.scoreDisplayMode;

    if (audit.result.displayValue) {
      const displayValue = Util.formatDisplayValue(audit.result.displayValue);
      this.dom.find('.lh-audit__display-text', auditEl).textContent = displayValue;
    }

    const titleEl = this.dom.find('.lh-audit__title', auditEl);
    titleEl.appendChild(this.dom.convertMarkdownCodeSnippets(audit.result.title));
    if (audit.result.description) {
      this.dom.find('.lh-audit__description', auditEl)
        .appendChild(this.dom.convertMarkdownLinkSnippets(audit.result.description));
    }

<<<<<<< HEAD
    const header = /** @type {!HTMLDetailsElement} */ (this.dom.find('details', auditEl));
=======
    // Append audit details to header section so the entire audit is within a <details>.
    const header = /** @type {HTMLDetailsElement} */ (this.dom.find('details', auditEl));
>>>>>>> 4a046e09
    if (audit.result.details && audit.result.details.type) {
      const elem = this.detailsRenderer.render(audit.result.details);
      elem.classList.add('lh-details');
      header.appendChild(elem);
    }

    this.dom.find('.lh-audit__index', auditEl).textContent = `${index + 1}`;

    this._setRatingClass(auditEl, audit.result.score, scoreDisplayMode);

    if (audit.result.scoreDisplayMode === 'error') {
      auditEl.classList.add(`lh-audit--error`);
      const textEl = this.dom.find('.lh-audit__display-text', auditEl);
      textEl.textContent = 'Error!';
      textEl.classList.add('tooltip-boundary');
      const tooltip = this.dom.createChildOf(textEl, 'div', 'tooltip lh-debug');
      tooltip.textContent = audit.result.errorMessage || 'Report error: no audit information';
    } else if (audit.result.explanation) {
      const explanationEl = this.dom.createChildOf(titleEl, 'div', 'lh-debug');
      explanationEl.textContent = audit.result.explanation;
    }
    return auditEl;
  }

  /**
   * @param {Element} element DOM node to populate with values.
   * @param {number|null} score
   * @param {string} scoreDisplayMode
   * @return {Element}
   */
  _setRatingClass(element, score, scoreDisplayMode) {
    const rating = Util.calculateRating(score, scoreDisplayMode);
    element.classList.add(`lh-audit--${rating}`, `lh-audit--${scoreDisplayMode}`);
    return element;
  }

  /**
   * @param {CategoryJSON} category
   * @return {Element}
   */
  renderCategoryHeader(category) {
    const tmpl = this.dom.cloneTemplate('#tmpl-lh-category-header', this.templateContext);

    const gaugeContainerEl = this.dom.find('.lh-score__gauge', tmpl);
    const gaugeEl = this.renderScoreGauge(category);
    gaugeContainerEl.appendChild(gaugeEl);

    this.dom.find('.lh-category-header__title', tmpl).appendChild(
      this.dom.convertMarkdownCodeSnippets(category.title));
    if (category.description) {
      const descEl = this.dom.convertMarkdownLinkSnippets(category.description);
      this.dom.find('.lh-category-header__description', tmpl).appendChild(descEl);
    }

    return /** @type {Element} */ (tmpl.firstElementChild);
  }

  /**
   * Renders the group container for a group of audits. Individual audit elements can be added
   * directly to the returned element.
   * @param {GroupJSON} group
   * @param {{expandable: boolean, itemCount?: number}} opts
   * @return {Element}
   */
  renderAuditGroup(group, opts) {
    const expandable = opts.expandable;
    const groupEl = this.dom.createElement(expandable ? 'details' : 'div', 'lh-audit-group');
    const summmaryEl = this.dom.createChildOf(groupEl, 'summary', 'lh-audit-group__summary');
    const headerEl = this.dom.createChildOf(summmaryEl, 'div', 'lh-audit-group__header');
    const itemCountEl = this.dom.createChildOf(summmaryEl, 'div', 'lh-audit-group__itemcount');
    this.dom.createChildOf(summmaryEl, 'div',
      `lh-toggle-arrow  ${expandable ? '' : ' lh-toggle-arrow-unexpandable'}`, {
        title: 'Show audits',
      });

    if (group.description) {
      const auditGroupDescription = this.dom.createElement('div', 'lh-audit-group__description');
      auditGroupDescription.appendChild(this.dom.convertMarkdownLinkSnippets(group.description));
      groupEl.appendChild(auditGroupDescription);
    }
    headerEl.textContent = group.title;

    if (opts.itemCount) {
      itemCountEl.textContent = `${opts.itemCount} audits`;
    }
    return groupEl;
  }

  /**
   * Find the total number of audits contained within a section.
   * Accounts for nested subsections like Accessibility.
   * @param {Array<Element>} elements
   * @return {number}
   */
  _getTotalAuditsLength(elements) {
    // Create a scratch element to append sections to so we can reuse querySelectorAll().
    const scratch = this.dom.createElement('div');
    elements.forEach(function(element) {
      scratch.appendChild(element);
    });
    const subAudits = scratch.querySelectorAll('.lh-audit');
    if (subAudits.length) {
      return subAudits.length;
    } else {
      return elements.length;
    }
  }

  /**
   * @param {Array<Element>} elements
   * @return {Element}
   */
  _renderFailedAuditsSection(elements) {
    const failedElem = this.dom.createElement('div');
    failedElem.classList.add('lh-failed-audits');
    elements.forEach(elem => failedElem.appendChild(elem));
    return failedElem;
  }

  /**
   * @param {Array<Element>} elements
   * @return {Element}
   */
  renderPassedAuditsSection(elements) {
    const passedElem = this.renderAuditGroup({
      title: `Passed audits`,
    }, {expandable: true, itemCount: this._getTotalAuditsLength(elements)});
    passedElem.classList.add('lh-passed-audits');
    elements.forEach(elem => passedElem.appendChild(elem));
    return passedElem;
  }

  /**
   * @param {Array<Element>} elements
   * @return {Element}
   */
  _renderNotApplicableAuditsSection(elements) {
    const notApplicableElem = this.renderAuditGroup({
      title: `Not applicable`,
    }, {expandable: true, itemCount: this._getTotalAuditsLength(elements)});
    notApplicableElem.classList.add('lh-audit-group--not-applicable');
    elements.forEach(elem => notApplicableElem.appendChild(elem));
    return notApplicableElem;
  }

  /**
   * @param {Array<AuditJSON>} manualAudits
   * @param {string} manualDescription
   * @return {Element}
   */
  _renderManualAudits(manualAudits, manualDescription) {
    const group = {title: 'Additional items to manually check', description: manualDescription};
    const auditGroupElem = this.renderAuditGroup(group,
        {expandable: true, itemCount: manualAudits.length});
    auditGroupElem.classList.add('lh-audit-group--manual');
    manualAudits.forEach((audit, i) => {
      auditGroupElem.appendChild(this.renderAudit(audit, i));
    });
    return auditGroupElem;
  }

  /**
   * @param {ParentNode} context
   */
  setTemplateContext(context) {
    this.templateContext = context;
    this.detailsRenderer.setTemplateContext(context);
  }

  /**
   * @param {CategoryJSON} category
   * @return {DocumentFragment}
   */
  renderScoreGauge(category) {
    const tmpl = this.dom.cloneTemplate('#tmpl-lh-gauge', this.templateContext);
    const wrapper = /** @type {HTMLAnchorElement} */ (this.dom.find('.lh-gauge__wrapper', tmpl));
    wrapper.href = `#${category.id}`;
    wrapper.classList.add(`lh-gauge__wrapper--${Util.calculateRating(category.score)}`);

    // Cast `null` to 0
    const numericScore = Number(category.score);
    const gauge = this.dom.find('.lh-gauge', tmpl);
    // 329 is ~= 2 * Math.PI * gauge radius (53)
    // https://codepen.io/xgad/post/svg-radial-progress-meters
    // score of 50: `stroke-dasharray: 164.5 329`;
    /** @type {?SVGCircleElement} */
    const gaugeArc = gauge.querySelector('.lh-gauge-arc');
    if (gaugeArc) {
      gaugeArc.style.strokeDasharray = `${numericScore * 329} 329`;
    }

    const scoreOutOf100 = Math.round(numericScore * 100);
    const percentageEl = this.dom.find('.lh-gauge__percentage', tmpl);
    percentageEl.textContent = scoreOutOf100.toString();
    if (category.score === null) {
      percentageEl.textContent = '?';
      percentageEl.title = 'Errors occurred while auditing';
    }

    this.dom.find('.lh-gauge__label', tmpl).textContent = category.title;
    return tmpl;
  }

  /**
   * @param {CategoryJSON} category
   * @param {Object<string, GroupJSON>} groupDefinitions
   * @return {Element}
   */
  render(category, groupDefinitions) {
    const element = this.dom.createElement('div', 'lh-category');
    this.createPermalinkSpan(element, category.id);
    element.appendChild(this.renderCategoryHeader(category));

    const auditRefs = category.auditRefs;
    const manualAudits = auditRefs.filter(audit => audit.result.scoreDisplayMode === 'manual');
    const nonManualAudits = auditRefs.filter(audit => !manualAudits.includes(audit));

    /** @type {Object<string, {passed: Array<AuditJSON>, failed: Array<AuditJSON>, notApplicable: Array<AuditJSON>}>} */
    const auditsGroupedByGroup = {};
    const auditsUngrouped = {passed: [], failed: [], notApplicable: []};

    nonManualAudits.forEach(auditRef => {
      let group;

      if (auditRef.group) {
        const groupId = auditRef.group;

        if (auditsGroupedByGroup[groupId]) {
          group = auditsGroupedByGroup[groupId];
        } else {
          group = {passed: [], failed: [], notApplicable: []};
          auditsGroupedByGroup[groupId] = group;
        }
      } else {
        group = auditsUngrouped;
      }

      if (auditRef.result.scoreDisplayMode === 'not-applicable') {
        group.notApplicable.push(auditRef);
      } else if (Util.showAsPassed(auditRef.result)) {
        group.passed.push(auditRef);
      } else {
        group.failed.push(auditRef);
      }
    });

    const failedElements = /** @type {Array<Element>} */ ([]);
    const passedElements = /** @type {Array<Element>} */ ([]);
    const notApplicableElements = /** @type {Array<Element>} */ ([]);

    auditsUngrouped.failed.forEach((/** @type {AuditJSON} */ audit, i) =>
      failedElements.push(this.renderAudit(audit, i)));
    auditsUngrouped.passed.forEach((/** @type {AuditJSON} */ audit, i) =>
      passedElements.push(this.renderAudit(audit, i)));
    auditsUngrouped.notApplicable.forEach((/** @type {AuditJSON} */ audit, i) =>
      notApplicableElements.push(this.renderAudit(audit, i)));

    Object.keys(auditsGroupedByGroup).forEach(groupId => {
      const group = groupDefinitions[groupId];
      const groups = auditsGroupedByGroup[groupId];

      if (groups.failed.length) {
        const auditGroupElem = this.renderAuditGroup(group, {expandable: false});
        groups.failed.forEach((item, i) => auditGroupElem.appendChild(this.renderAudit(item, i)));
        auditGroupElem.classList.add('lh-audit-group--unadorned');
        failedElements.push(auditGroupElem);
      }

      if (groups.passed.length) {
        const auditGroupElem = this.renderAuditGroup(group, {expandable: true});
        groups.passed.forEach((item, i) => auditGroupElem.appendChild(this.renderAudit(item, i)));
        auditGroupElem.classList.add('lh-audit-group--unadorned');
        passedElements.push(auditGroupElem);
      }

      if (groups.notApplicable.length) {
        const auditGroupElem = this.renderAuditGroup(group, {expandable: true});
        groups.notApplicable.forEach((item, i) =>
            auditGroupElem.appendChild(this.renderAudit(item, i)));
        auditGroupElem.classList.add('lh-audit-group--unadorned');
        notApplicableElements.push(auditGroupElem);
      }
    });

    if (failedElements.length) {
      const failedElem = this._renderFailedAuditsSection(failedElements);
      element.appendChild(failedElem);
    }

    if (manualAudits.length) {
      const manualEl = this._renderManualAudits(manualAudits, category.manualDescription);
      element.appendChild(manualEl);
    }

    if (passedElements.length) {
      const passedElem = this.renderPassedAuditsSection(passedElements);
      element.appendChild(passedElem);
    }

    if (notApplicableElements.length) {
      const notApplicableElem = this._renderNotApplicableAuditsSection(notApplicableElements);
      element.appendChild(notApplicableElem);
    }

    return element;
  }

  /**
   * Create a non-semantic span used for hash navigation of categories
   * @param {Element} element
   * @param {string} id
   */
  createPermalinkSpan(element, id) {
    const permalinkEl = this.dom.createChildOf(element, 'span', 'lh-permalink');
    permalinkEl.id = id;
  }
}

if (typeof module !== 'undefined' && module.exports) {
  module.exports = CategoryRenderer;
} else {
  self.CategoryRenderer = CategoryRenderer;
}<|MERGE_RESOLUTION|>--- conflicted
+++ resolved
@@ -65,12 +65,7 @@
         .appendChild(this.dom.convertMarkdownLinkSnippets(audit.result.description));
     }
 
-<<<<<<< HEAD
-    const header = /** @type {!HTMLDetailsElement} */ (this.dom.find('details', auditEl));
-=======
-    // Append audit details to header section so the entire audit is within a <details>.
     const header = /** @type {HTMLDetailsElement} */ (this.dom.find('details', auditEl));
->>>>>>> 4a046e09
     if (audit.result.details && audit.result.details.type) {
       const elem = this.detailsRenderer.render(audit.result.details);
       elem.classList.add('lh-details');
